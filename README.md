# CloudFlare Scanner
<<<<<<< HEAD
This script scans Millions of cloudflare IP addresses and generate a result file contains the IPs which are work with CDN
This script uses v2ray+vmess+websocket+tls by default and if you want to use it behind your Cloudflare proxy then you have to set up a vmess account, otherwise it will use the default config
=======
This script scans all 1.5 Million cloudflare IP addresses and generate a result file contains the IPs which are work with CDN

>>>>>>> f6faaebf
## Requirements
You have to install following packages
```
bc
curl
nmap
parallel
```

## How to run
1. clone

```shell
[~]>$ git clone https://github.com/MortezaBashsiz/CFScanner.git
```

2. Change direcotry and make them executable

```shell
[~]>$ cd CFScanner/scripts
[~/CFScanner/scripts]> chmod +x v2ctl v2ctl-mac v2ray v2ray-mac
```

3. Get config.real

```shell
[~/CFScanner/scripts]>$ curl -s http://bot.sudoer.net/config.real -o ./config.real
```

In config file the variables are
```shell
id: UUID for user
Host: Host address which ic behind Cloudflare
path: websocket endpoint like api20
serverName: SNI
```

4. Execute it

You must specify the parallel process count. In this example I execute it in 16 simultanious processes

```shell
[~/CFScanner/scripts]>$ bash cfFindIP.sh 8 ./config.real
```

5. Result
It will generate a file by datetime in result direcotry

```shell
[~/CFScanner]>$ ls result/
20230120-203358-result.cf
[~/CFScanner]>$
```

## Video guide
A video guide usage can be found in [youtube](https://youtu.be/xzuMnxEw97U "youtube").<|MERGE_RESOLUTION|>--- conflicted
+++ resolved
@@ -1,11 +1,7 @@
 # CloudFlare Scanner
-<<<<<<< HEAD
 This script scans Millions of cloudflare IP addresses and generate a result file contains the IPs which are work with CDN
 This script uses v2ray+vmess+websocket+tls by default and if you want to use it behind your Cloudflare proxy then you have to set up a vmess account, otherwise it will use the default config
-=======
-This script scans all 1.5 Million cloudflare IP addresses and generate a result file contains the IPs which are work with CDN
 
->>>>>>> f6faaebf
 ## Requirements
 You have to install following packages
 ```
